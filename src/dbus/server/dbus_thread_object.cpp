--- conflicted
+++ resolved
@@ -325,29 +325,22 @@
 
 void DBusThreadObject::FactoryResetHandler(DBusRequest &aRequest)
 {
-<<<<<<< HEAD
+    otError error = OT_ERROR_NONE;
+
     otbrLogInfo("Handle Factory Reset");
-    aRequest.ReplyOtResult(OT_ERROR_NONE);
-    otInstanceFactoryReset(mNcp->GetThreadHelper()->GetInstance());
-=======
-    otError error = OT_ERROR_NONE;
-
     SuccessOrExit(error = mNcp->GetThreadHelper()->Detach());
     SuccessOrExit(otInstanceErasePersistentInfo(mNcp->GetThreadHelper()->GetInstance()));
     mNcp->Reset();
 
 exit:
     aRequest.ReplyOtResult(error);
->>>>>>> 72815d01
 }
 
 void DBusThreadObject::ResetHandler(DBusRequest &aRequest)
 {
-<<<<<<< HEAD
     otbrLogInfo("Handle Reset");
-=======
+
     mNcp->Reset();
->>>>>>> 72815d01
     aRequest.ReplyOtResult(OT_ERROR_NONE);
 }
 
